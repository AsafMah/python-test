# This workflow will install the dependencies, run tests and lint every push

name: Python package

on:
  push:
    branches: [ master ]
  pull_request:
jobs:
  build:

    runs-on: ubuntu-latest
    strategy:
      fail-fast: false
      matrix:
        python-version: [ '3.7']
    env:
      PYTHON: ${{ matrix.python-version }}

    steps:
      - uses: actions/checkout@v2
      - name: Set up Python ${{ matrix.python-version }}
        uses: actions/setup-python@v2
        with:
          python-version: ${{ matrix.python-version }}
      - name: AI Code Reviewer
        if: always()
<<<<<<< HEAD
        uses: freeedcom/ai-codereviewer@main
=======
        uses: AsafMah/ai-coder-eviewer@main
>>>>>>> 3976a7b2
        with:
          GITHUB_TOKEN: ${{ secrets.GITHUB_TOKEN }}
          OPENAI_API_KEY: ${{ secrets.OPENAI_API_KEY }}
      - uses: purvesh-d/AIReviewRadar@1.0.2
        if: always()
        env:
          GITHUB_TOKEN: ${{ secrets.GITHUB_TOKEN }}
          OPENAI_API_KEY: ${{ secrets.OPENAI_API_KEY }}
        with:
          debug: false
          review_comment_lgtm: false
      - uses: AsafMah/ai-coder-eviewer
        if: always()
        name: ChatGPT Review
        env:
<<<<<<< HEAD
         GITHUB_TOKEN: ${{ secrets.GITHUB_TOKEN }}
         OPENAI_API_KEY: ${{ secrets.OPENAI_API_KEY }}
=======
          GITHUB_TOKEN: ${{ secrets.GITHUB_TOKEN }}
          OPENAI_API_KEY: ${{ secrets.OPENAI_API_KEY }}
>>>>>>> 3976a7b2

  publish-test-results:
    name: "Publish Unit Tests Results"
    needs: build
    runs-on: ubuntu-latest
    if: always()

    steps:
      - name: Download Artifacts
        uses: actions/download-artifact@v2
        with:
          path: artifacts

      - name: Publish Unit Test Results
        uses: EnricoMi/publish-unit-test-result-action@v1
        with:
          files: artifacts/**/*.xml<|MERGE_RESOLUTION|>--- conflicted
+++ resolved
@@ -25,11 +25,7 @@
           python-version: ${{ matrix.python-version }}
       - name: AI Code Reviewer
         if: always()
-<<<<<<< HEAD
-        uses: freeedcom/ai-codereviewer@main
-=======
         uses: AsafMah/ai-coder-eviewer@main
->>>>>>> 3976a7b2
         with:
           GITHUB_TOKEN: ${{ secrets.GITHUB_TOKEN }}
           OPENAI_API_KEY: ${{ secrets.OPENAI_API_KEY }}
@@ -45,13 +41,8 @@
         if: always()
         name: ChatGPT Review
         env:
-<<<<<<< HEAD
-         GITHUB_TOKEN: ${{ secrets.GITHUB_TOKEN }}
-         OPENAI_API_KEY: ${{ secrets.OPENAI_API_KEY }}
-=======
           GITHUB_TOKEN: ${{ secrets.GITHUB_TOKEN }}
           OPENAI_API_KEY: ${{ secrets.OPENAI_API_KEY }}
->>>>>>> 3976a7b2
 
   publish-test-results:
     name: "Publish Unit Tests Results"
